#!/usr/bin/env python
#
# Copyright (c) 2025 Authors and contributors
# (see the AUTHORS.rst file for the full list of names)
#
# Released under the GNU Public Licence, v3 or any higher version
# SPDX-License-Identifier: GPL-3.0-or-later
"""Tests for the utilities."""

import sys
from pathlib import Path

import pytest

import scatterkit.lib.util

sys.path.append(str(Path(__file__).parents[1]))

<<<<<<< HEAD

def test_banner():
    """Test banner string by checking some necesarry features.

    The banner is not tested for exact string equality. We just check the necessary
    features. Everything else is up to the developers to get creative.
    """
    # Test the character replacement
    assert scatterkit.lib.util.scatterkit_banner(frame_char="%")[1] == "%"
    # Check for correct number of lines as a sanity check
    assert scatterkit.lib.util.scatterkit_banner().count("\n") == 4
    # Check that newlines are added top and bottom
    assert scatterkit.lib.util.scatterkit_banner().startswith("\n")
    assert scatterkit.lib.util.scatterkit_banner().endswith("\n")
    # Check for correct length of lines (80 characters excluding top and bottom)
    # Also add in a long version string to check that it doesn't overflow
    for line in scatterkit.lib.util.scatterkit_banner(version="v1.10.11").split("\n")[
        1:-1
    ]:
        assert len(line) == 80
    # Check that the version is correctly inserted
    assert "v0.0.1" in scatterkit.lib.util.scatterkit_banner(version="v0.0.1")

=======
>>>>>>> aa814727

@pytest.mark.parametrize(
    ("doc", "new_doc"),
    [
        ("${TEST}", "test"),
        (None, None),
        ("", ""),
        ("foo", "foo"),
        ("${TEST} ${BLA}", "test blu"),
        ("${OUTER}", "desc with inner"),
    ],
)
def test_render_docs(doc, new_doc):
    """Test decorator for replacing patterns in docstrings."""

    def func():
        pass

    DOC_DICT = dict(
        TEST="test",
        BLA="blu",
        INNER="inner",
        OUTER="desc with ${INNER}",
    )

    func.__doc__ = doc
    func_decorated = scatterkit.lib.util._render_docs(func, doc_dict=DOC_DICT)
    assert func_decorated.__doc__ == new_doc<|MERGE_RESOLUTION|>--- conflicted
+++ resolved
@@ -15,33 +15,6 @@
 import scatterkit.lib.util
 
 sys.path.append(str(Path(__file__).parents[1]))
-
-<<<<<<< HEAD
-
-def test_banner():
-    """Test banner string by checking some necesarry features.
-
-    The banner is not tested for exact string equality. We just check the necessary
-    features. Everything else is up to the developers to get creative.
-    """
-    # Test the character replacement
-    assert scatterkit.lib.util.scatterkit_banner(frame_char="%")[1] == "%"
-    # Check for correct number of lines as a sanity check
-    assert scatterkit.lib.util.scatterkit_banner().count("\n") == 4
-    # Check that newlines are added top and bottom
-    assert scatterkit.lib.util.scatterkit_banner().startswith("\n")
-    assert scatterkit.lib.util.scatterkit_banner().endswith("\n")
-    # Check for correct length of lines (80 characters excluding top and bottom)
-    # Also add in a long version string to check that it doesn't overflow
-    for line in scatterkit.lib.util.scatterkit_banner(version="v1.10.11").split("\n")[
-        1:-1
-    ]:
-        assert len(line) == 80
-    # Check that the version is correctly inserted
-    assert "v0.0.1" in scatterkit.lib.util.scatterkit_banner(version="v0.0.1")
-
-=======
->>>>>>> aa814727
 
 @pytest.mark.parametrize(
     ("doc", "new_doc"),
